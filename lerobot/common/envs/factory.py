--- conflicted
+++ resolved
@@ -17,11 +17,7 @@
 
 import gymnasium as gym
 
-<<<<<<< HEAD
-from lerobot.common.envs.configs import AlohaEnv, EnvConfig, LuckyWorldEnv, PushtEnv, XarmEnv
-=======
-from lerobot.common.envs.configs import AlohaEnv, EnvConfig, HILEnvConfig, PushtEnv, XarmEnv
->>>>>>> c840d68e
+from lerobot.common.envs.configs import AlohaEnv, EnvConfig, HILEnvConfig, LuckyWorldEnv, PushtEnv, XarmEnv
 
 
 def make_env_config(env_type: str, **kwargs) -> EnvConfig:
@@ -31,13 +27,10 @@
         return PushtEnv(**kwargs)
     elif env_type == "xarm":
         return XarmEnv(**kwargs)
-<<<<<<< HEAD
     elif env_type == "luckyworld":
         return LuckyWorldEnv(**kwargs)
-=======
     elif env_type == "hil":
         return HILEnvConfig(**kwargs)
->>>>>>> c840d68e
     else:
         raise ValueError(f"Policy type '{env_type}' is not available.")
 
